package cfclient

import (
	"bytes"
	"encoding/json"
	"fmt"
	"io/ioutil"
	"log"
	"net/http"
	"net/url"
)

type OrgResponse struct {
	Count     int           `json:"total_results"`
	Pages     int           `json:"total_pages"`
	NextUrl   string        `json:"next_url"`
	Resources []OrgResource `json:"resources"`
}

type OrgResource struct {
	Meta   Meta `json:"metadata"`
	Entity Org  `json:"entity"`
}

type Org struct {
	Guid                string `json:"guid"`
	Name                string `json:"name"`
	QuotaDefinitionGuid string `json:"quota_definition_guid"`
	c                   *Client
}

type OrgSummary struct {
	Guid   string             `json:"guid"`
	Name   string             `json:"name"`
	Status string             `json:"status"`
	Spaces []OrgSummarySpaces `json:"spaces"`
}

type OrgSummarySpaces struct {
	Guid         string `json:"guid"`
	Name         string `json:"name"`
	ServiceCount int    `json:"service_count"`
	AppCount     int    `json:"app_count"`
	MemDevTotal  int    `json:"mem_dev_total"`
	MemProdTotal int    `json:"mem_prod_total"`
}

type OrgRequest struct {
	Name                string `json:"name"`
	Status              string `json:"status,omitempty"`
	QuotaDefinitionGuid string `json:"quota_definition_guid,omitempty"`
}

func (c *Client) ListOrgsByQuery(query url.Values) ([]Org, error) {
	var orgs []Org
	requestUrl := "/v2/organizations?" + query.Encode()
	for {
		orgResp, err := c.getOrgResponse(requestUrl)
		if err != nil {
			return []Org{}, err
		}
		for _, org := range orgResp.Resources {
			org.Entity.Guid = org.Meta.Guid
			org.Entity.c = c
			orgs = append(orgs, org.Entity)
		}
		requestUrl = orgResp.NextUrl
		if requestUrl == "" {
			break
		}
	}
	return orgs, nil
}

func (c *Client) ListOrgs() ([]Org, error) {
	return c.ListOrgsByQuery(nil)
}

func (c *Client) GetOrgByName(name string) (Org, error) {
	var org Org
	q := url.Values{}
	q.Set("q", "name:"+name)
	orgs, err := c.ListOrgsByQuery(q)
	if err != nil {
		return org, err
	}
	if len(orgs) == 0 {
		return org, fmt.Errorf("Unable to find org %s", name)
	}
	return orgs[0], nil
}

func (c *Client) GetOrgByGuid(guid string) (Org, error) {
	var orgRes OrgResource
	r := c.NewRequest("GET", "/v2/organizations/"+guid)
	resp, err := c.DoRequest(r)
	if err != nil {
		return Org{}, err
	}
	body, err := ioutil.ReadAll(resp.Body)
	defer resp.Body.Close()
	if err != nil {
		return Org{}, err
	}
	err = json.Unmarshal(body, &orgRes)
	if err != nil {
		return Org{}, err
	}
	orgRes.Entity.Guid = orgRes.Meta.Guid
	orgRes.Entity.c = c
	return orgRes.Entity, nil
}

func (c *Client) getOrgResponse(requestUrl string) (OrgResponse, error) {
	var orgResp OrgResponse
	r := c.NewRequest("GET", requestUrl)
	resp, err := c.DoRequest(r)
	if err != nil {
		return OrgResponse{}, fmt.Errorf("Error requesting orgs %v", err)
	}
	resBody, err := ioutil.ReadAll(resp.Body)
	defer resp.Body.Close()
	if err != nil {
		return OrgResponse{}, fmt.Errorf("Error reading org request %v", err)
	}
	err = json.Unmarshal(resBody, &orgResp)
	if err != nil {
		return OrgResponse{}, fmt.Errorf("Error unmarshalling org %v", err)
	}
	return orgResp, nil
}

func (c *Client) OrgSpaces(guid string) ([]Space, error) {
	var spaces []Space
	var spaceResp SpaceResponse
	path := fmt.Sprintf("/v2/organizations/%s/spaces", guid)
	r := c.NewRequest("GET", path)
	resp, err := c.DoRequest(r)
	if err != nil {
		return nil, fmt.Errorf("Error requesting space %v", err)
	}
	resBody, err := ioutil.ReadAll(resp.Body)
	if err != nil {
		log.Printf("Error reading space request %v", resBody)
	}

	err = json.Unmarshal(resBody, &spaceResp)
	if err != nil {
		return nil, fmt.Errorf("Error space organization %v", err)
	}
	for _, space := range spaceResp.Resources {
		space.Entity.Guid = space.Meta.Guid
		spaces = append(spaces, space.Entity)
	}

	return spaces, nil
}

func (o *Org) Summary() (OrgSummary, error) {
	var orgSummary OrgSummary
	requestUrl := fmt.Sprintf("/v2/organizations/%s/summary", o.Guid)
	r := o.c.NewRequest("GET", requestUrl)
	resp, err := o.c.DoRequest(r)
	if err != nil {
		return OrgSummary{}, fmt.Errorf("Error requesting org summary %v", err)
	}
	resBody, err := ioutil.ReadAll(resp.Body)
	defer resp.Body.Close()
	if err != nil {
		return OrgSummary{}, fmt.Errorf("Error reading org summary body %v", err)
	}
	err = json.Unmarshal(resBody, &orgSummary)
	if err != nil {
		return OrgSummary{}, fmt.Errorf("Error unmarshalling org summary %v", err)
	}
	return orgSummary, nil
}

func (o *Org) Quota() (*OrgQuota, error) {
	var orgQuota *OrgQuota
	var orgQuotaResource OrgQuotasResource
	if o.QuotaDefinitionGuid == "" {
		return nil, nil
	}
	requestUrl := fmt.Sprintf("/v2/quota_definitions/%s", o.QuotaDefinitionGuid)
	r := o.c.NewRequest("GET", requestUrl)
	resp, err := o.c.DoRequest(r)
	if err != nil {
		return &OrgQuota{}, fmt.Errorf("Error requesting org quota %v", err)
	}
	resBody, err := ioutil.ReadAll(resp.Body)
	defer resp.Body.Close()
	if err != nil {
		return &OrgQuota{}, fmt.Errorf("Error reading org quota body %v", err)
	}
	err = json.Unmarshal(resBody, &orgQuotaResource)
	if err != nil {
		return &OrgQuota{}, fmt.Errorf("Error unmarshalling org quota %v", err)
	}
	orgQuota = &orgQuotaResource.Entity
	orgQuota.Guid = orgQuotaResource.Meta.Guid
	orgQuota.c = o.c
	return orgQuota, nil
}

<<<<<<< HEAD
func (c *Client) CreateOrg(req OrgRequest) (Org, error) {
	buf := bytes.NewBuffer(nil)
	err := json.NewEncoder(buf).Encode(req)
	if err != nil {
		return Org{}, err
	}
	r := c.NewRequestWithBody("POST", "/v2/organizations", buf)
	resp, err := c.DoRequest(r)
=======
func (o *Org) AssociateManager(userGUID string) (Org, error) {
	requestUrl := fmt.Sprintf("/v2/organizations/%s/managers/%s", o.Guid, userGUID)
	r := o.c.NewRequest("PUT", requestUrl)
	resp, err := o.c.DoRequest(r)
	if err != nil {
		return Org{}, err
	}
	if resp.StatusCode != http.StatusCreated {
		return Org{}, fmt.Errorf("CF API returned with status code %d", resp.StatusCode)
	}
	return o.handleOrgResp(resp)
}

func (o *Org) AssociateManagerByUsername(name string) (Org, error) {
	requestUrl := fmt.Sprintf("/v2/organizations/%s/managers", o.Guid)
	buf := bytes.NewBuffer(nil)
	err := json.NewEncoder(buf).Encode(map[string]string{"username": name})
	if err != nil {
		return Org{}, err
	}
	r := o.c.NewRequestWithBody("PUT", requestUrl, buf)
	resp, err := o.c.DoRequest(r)
>>>>>>> e27040f4
	if err != nil {
		return Org{}, err
	}
	if resp.StatusCode != http.StatusCreated {
		return Org{}, fmt.Errorf("CF API returned with status code %d", resp.StatusCode)
	}
<<<<<<< HEAD
=======
	return o.handleOrgResp(resp)
}

func (o *Org) handleOrgResp(resp *http.Response) (Org, error) {
>>>>>>> e27040f4
	body, err := ioutil.ReadAll(resp.Body)
	defer resp.Body.Close()
	if err != nil {
		return Org{}, err
	}
	var orgResource OrgResource
	err = json.Unmarshal(body, &orgResource)
<<<<<<< HEAD
	org := orgResource.Entity
	org.Guid = orgResource.Meta.Guid
	org.c = c
	return org, nil
}

=======
	if err != nil {
		return Org{}, err
	}
	org := orgResource.Entity
	org.Guid = orgResource.Meta.Guid
	org.c = o.c
	return org, nil
}

func (o *Org) RemoveManager(userGUID string) error {
	requestUrl := fmt.Sprintf("/v2/organizations/%s/managers/%s", o.Guid, userGUID)
	r := o.c.NewRequest("DELETE", requestUrl)
	resp, err := o.c.DoRequest(r)
	if err != nil {
		return err
	}
	if resp.StatusCode != http.StatusNoContent {
		return fmt.Errorf("CF API returned with status code %d", resp.StatusCode)
	}
	return nil
}

func (o *Org) RemoveManagerByUsername(name string) error {
	requestUrl := fmt.Sprintf("/v2/organizations/%s/managers", o.Guid)
	buf := bytes.NewBuffer(nil)
	err := json.NewEncoder(buf).Encode(map[string]string{"username": name})
	if err != nil {
		return err
	}
	r := o.c.NewRequestWithBody("DELETE", requestUrl, buf)
	resp, err := o.c.DoRequest(r)
	if err != nil {
		return err
	}
	if resp.StatusCode != http.StatusNoContent {
		return fmt.Errorf("CF API returned with status code %d", resp.StatusCode)
	}
	return nil
}

>>>>>>> e27040f4
func (c *Client) DeleteOrg(guid string) error {
	resp, err := c.DoRequest(c.NewRequest("DELETE", fmt.Sprintf("/v2/organizations/%s", guid)))
	if err != nil {
		return err
	}
	if resp.StatusCode != http.StatusNoContent {
		return fmt.Errorf("CF API returned with status code %d", resp.StatusCode)
	}
	return nil
}<|MERGE_RESOLUTION|>--- conflicted
+++ resolved
@@ -203,16 +203,6 @@
 	return orgQuota, nil
 }
 
-<<<<<<< HEAD
-func (c *Client) CreateOrg(req OrgRequest) (Org, error) {
-	buf := bytes.NewBuffer(nil)
-	err := json.NewEncoder(buf).Encode(req)
-	if err != nil {
-		return Org{}, err
-	}
-	r := c.NewRequestWithBody("POST", "/v2/organizations", buf)
-	resp, err := c.DoRequest(r)
-=======
 func (o *Org) AssociateManager(userGUID string) (Org, error) {
 	requestUrl := fmt.Sprintf("/v2/organizations/%s/managers/%s", o.Guid, userGUID)
 	r := o.c.NewRequest("PUT", requestUrl)
@@ -223,7 +213,7 @@
 	if resp.StatusCode != http.StatusCreated {
 		return Org{}, fmt.Errorf("CF API returned with status code %d", resp.StatusCode)
 	}
-	return o.handleOrgResp(resp)
+	return o.c.handleOrgResp(resp)
 }
 
 func (o *Org) AssociateManagerByUsername(name string) (Org, error) {
@@ -235,20 +225,75 @@
 	}
 	r := o.c.NewRequestWithBody("PUT", requestUrl, buf)
 	resp, err := o.c.DoRequest(r)
->>>>>>> e27040f4
 	if err != nil {
 		return Org{}, err
 	}
 	if resp.StatusCode != http.StatusCreated {
 		return Org{}, fmt.Errorf("CF API returned with status code %d", resp.StatusCode)
 	}
-<<<<<<< HEAD
-=======
-	return o.handleOrgResp(resp)
-}
-
-func (o *Org) handleOrgResp(resp *http.Response) (Org, error) {
->>>>>>> e27040f4
+	return o.c.handleOrgResp(resp)
+}
+
+func (o *Org) RemoveManager(userGUID string) error {
+	requestUrl := fmt.Sprintf("/v2/organizations/%s/managers/%s", o.Guid, userGUID)
+	r := o.c.NewRequest("DELETE", requestUrl)
+	resp, err := o.c.DoRequest(r)
+	if err != nil {
+		return err
+	}
+	if resp.StatusCode != http.StatusNoContent {
+		return fmt.Errorf("CF API returned with status code %d", resp.StatusCode)
+	}
+	return nil
+}
+
+func (o *Org) RemoveManagerByUsername(name string) error {
+	requestUrl := fmt.Sprintf("/v2/organizations/%s/managers", o.Guid)
+	buf := bytes.NewBuffer(nil)
+	err := json.NewEncoder(buf).Encode(map[string]string{"username": name})
+	if err != nil {
+		return err
+	}
+	r := o.c.NewRequestWithBody("DELETE", requestUrl, buf)
+	resp, err := o.c.DoRequest(r)
+	if err != nil {
+		return err
+	}
+	if resp.StatusCode != http.StatusNoContent {
+		return fmt.Errorf("CF API returned with status code %d", resp.StatusCode)
+	}
+	return nil
+}
+
+func (c *Client) CreateOrg(req OrgRequest) (Org, error) {
+	buf := bytes.NewBuffer(nil)
+	err := json.NewEncoder(buf).Encode(req)
+	if err != nil {
+		return Org{}, err
+	}
+	r := c.NewRequestWithBody("POST", "/v2/organizations", buf)
+	resp, err := c.DoRequest(r)
+	if err != nil {
+		return Org{}, err
+	}
+	if resp.StatusCode != http.StatusCreated {
+		return Org{}, fmt.Errorf("CF API returned with status code %d", resp.StatusCode)
+	}
+	return c.handleOrgResp(resp)
+}
+
+func (c *Client) DeleteOrg(guid string) error {
+	resp, err := c.DoRequest(c.NewRequest("DELETE", fmt.Sprintf("/v2/organizations/%s", guid)))
+	if err != nil {
+		return err
+	}
+	if resp.StatusCode != http.StatusNoContent {
+		return fmt.Errorf("CF API returned with status code %d", resp.StatusCode)
+	}
+	return nil
+}
+
+func (c *Client) handleOrgResp(resp *http.Response) (Org, error) {
 	body, err := ioutil.ReadAll(resp.Body)
 	defer resp.Body.Close()
 	if err != nil {
@@ -256,62 +301,11 @@
 	}
 	var orgResource OrgResource
 	err = json.Unmarshal(body, &orgResource)
-<<<<<<< HEAD
+	if err != nil {
+		return Org{}, err
+	}
 	org := orgResource.Entity
 	org.Guid = orgResource.Meta.Guid
 	org.c = c
 	return org, nil
-}
-
-=======
-	if err != nil {
-		return Org{}, err
-	}
-	org := orgResource.Entity
-	org.Guid = orgResource.Meta.Guid
-	org.c = o.c
-	return org, nil
-}
-
-func (o *Org) RemoveManager(userGUID string) error {
-	requestUrl := fmt.Sprintf("/v2/organizations/%s/managers/%s", o.Guid, userGUID)
-	r := o.c.NewRequest("DELETE", requestUrl)
-	resp, err := o.c.DoRequest(r)
-	if err != nil {
-		return err
-	}
-	if resp.StatusCode != http.StatusNoContent {
-		return fmt.Errorf("CF API returned with status code %d", resp.StatusCode)
-	}
-	return nil
-}
-
-func (o *Org) RemoveManagerByUsername(name string) error {
-	requestUrl := fmt.Sprintf("/v2/organizations/%s/managers", o.Guid)
-	buf := bytes.NewBuffer(nil)
-	err := json.NewEncoder(buf).Encode(map[string]string{"username": name})
-	if err != nil {
-		return err
-	}
-	r := o.c.NewRequestWithBody("DELETE", requestUrl, buf)
-	resp, err := o.c.DoRequest(r)
-	if err != nil {
-		return err
-	}
-	if resp.StatusCode != http.StatusNoContent {
-		return fmt.Errorf("CF API returned with status code %d", resp.StatusCode)
-	}
-	return nil
-}
-
->>>>>>> e27040f4
-func (c *Client) DeleteOrg(guid string) error {
-	resp, err := c.DoRequest(c.NewRequest("DELETE", fmt.Sprintf("/v2/organizations/%s", guid)))
-	if err != nil {
-		return err
-	}
-	if resp.StatusCode != http.StatusNoContent {
-		return fmt.Errorf("CF API returned with status code %d", resp.StatusCode)
-	}
-	return nil
 }