--- conflicted
+++ resolved
@@ -5,14 +5,8 @@
 	"fmt"
 	"io"
 	"io/ioutil"
-<<<<<<< HEAD
-	"log"
-	"reflect"
-	"strings"
-=======
 
 	"github.com/pkg/errors"
->>>>>>> c75d3d7a
 )
 
 type SecGroupResponse struct {
